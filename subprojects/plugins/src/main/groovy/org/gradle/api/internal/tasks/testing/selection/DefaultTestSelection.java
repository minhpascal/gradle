--- conflicted
+++ resolved
@@ -29,23 +29,8 @@
         return include;
     }
 
-<<<<<<< HEAD
-    private static class TestSelectionSpecParser implements NotationParser<Object, TestSelectionSpec> {
-        public TestSelectionSpec parseNotation(Object notation) throws UnsupportedNotationException, TypeConversionException {
-            if (notation instanceof TestSelectionSpec) {
-                TestSelectionSpec spec = (TestSelectionSpec) notation;
-                return new DefaultTestSelectionSpec(spec.getClassPattern(), spec.getMethodPattern());
-            }
-            throw new UnsupportedNotationException(notation);
-        }
-
-        public void describe(Collection<String> candidateFormats) {
-            candidateFormats.add("Instances of " + TestSelectionSpec.class.getSimpleName());
-        }
-=======
     public DefaultTestSelection include(Action<TestSelectionSpec> configure) {
         configure.execute(include);
         return this;
->>>>>>> aed62331
     }
 }