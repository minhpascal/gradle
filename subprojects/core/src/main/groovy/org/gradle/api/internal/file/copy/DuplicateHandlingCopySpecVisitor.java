/*
 * Copyright 2013 the original author or authors.
 *
 * Licensed under the Apache License, Version 2.0 (the "License");
 * you may not use this file except in compliance with the License.
 * You may obtain a copy of the License at
 *
 *      http://www.apache.org/licenses/LICENSE-2.0
 *
 * Unless required by applicable law or agreed to in writing, software
 * distributed under the License is distributed on an "AS IS" BASIS,
 * WITHOUT WARRANTIES OR CONDITIONS OF ANY KIND, either express or implied.
 * See the License for the specific language governing permissions and
 * limitations under the License.
 */

package org.gradle.api.internal.file.copy;

import org.gradle.api.Action;
import org.gradle.api.file.DuplicatesStrategy;
import org.gradle.api.file.FileCopyDetails;
import org.gradle.api.file.RelativePath;

import java.util.HashSet;
import java.util.Set;

/**
 * Maintains a set of relative paths that has been seen and optionally
 * excludes duplicates (based on that path).
 * @author Kyle Mahan
 */
public class DuplicateHandlingCopySpecVisitor extends DelegatingCopySpecVisitor {

    private final Set<RelativePath> visitedFiles = new HashSet<RelativePath>();
<<<<<<< HEAD
    private CopySpecInternal spec;
    private boolean warnOnIncludeDuplicate;
=======
    private ReadableCopySpec spec;
    private final Action<? super FileCopyDetails> onUnhandledDuplicate;
>>>>>>> 09692173

    public DuplicateHandlingCopySpecVisitor(CopySpecVisitor visitor, Action<? super FileCopyDetails> onUnhandledDuplicate) {
        super(visitor);
        this.onUnhandledDuplicate = onUnhandledDuplicate;
    }

    public void visitSpec(CopySpecInternal spec) {
        this.spec = spec;
        super.visitSpec(spec);
    }

    public void visitFile(FileCopyDetails details) {
        DuplicatesStrategy strategy = determineStrategy(details);

        if (!visitedFiles.add(details.getRelativePath())) {
            if (strategy == DuplicatesStrategy.EXCLUDE) {
                return;
            }
            if (strategy != DuplicatesStrategy.INCLUDE) {
                onUnhandledDuplicate.execute(details);
            }
        }

        super.visitFile(details);
    }


    private DuplicatesStrategy determineStrategy(FileCopyDetails details) {
        if (details.getDuplicatesStrategy() == null) {
            return spec.getDuplicatesStrategy();
        }
        return details.getDuplicatesStrategy();
    }

}<|MERGE_RESOLUTION|>--- conflicted
+++ resolved
@@ -32,13 +32,8 @@
 public class DuplicateHandlingCopySpecVisitor extends DelegatingCopySpecVisitor {
 
     private final Set<RelativePath> visitedFiles = new HashSet<RelativePath>();
-<<<<<<< HEAD
     private CopySpecInternal spec;
-    private boolean warnOnIncludeDuplicate;
-=======
-    private ReadableCopySpec spec;
     private final Action<? super FileCopyDetails> onUnhandledDuplicate;
->>>>>>> 09692173
 
     public DuplicateHandlingCopySpecVisitor(CopySpecVisitor visitor, Action<? super FileCopyDetails> onUnhandledDuplicate) {
         super(visitor);
